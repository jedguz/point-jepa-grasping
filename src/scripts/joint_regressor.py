#!/usr/bin/env python3
"""
JointRegressor – predicts the 12-D finger configuration given
  • an object point cloud
  • a 7-D hand pose (translation + quaternion)

The class now supports Point-JEPA fine-tuning:
  • backbone starts frozen and is unfrozen at `encoder_unfreeze_epoch`
  • separate LR groups for backbone vs. head
  • Linear-warm-up + cosine LR schedule (pl-bolts)
  • learnable scalar on positional encodings
"""

from __future__ import annotations
import torch
import torch.nn as nn
import torch.nn.functional as F
import pytorch_lightning as pl
import math


from modules.tokenizer   import PointcloudTokenizer
from modules.transformer import TransformerEncoder
from scripts.pooling     import get_pooling



class JointRegressor(pl.LightningModule):
    # ----------------------------------------------------- init
    def __init__(
        self,
        *,
        num_points: int,
        tokenizer_groups: int,
        tokenizer_group_size: int,
        tokenizer_radius: float,
        encoder_dim: int,
        encoder_depth: int,
        encoder_heads: int,
        encoder_dropout: float,
        encoder_attn_dropout: float,
        encoder_drop_path_rate: float,
        encoder_mlp_ratio: float,
        pooling_type: str,
        pooling_heads: int,
        pooling_dropout: float,
        head_hidden_dims: list[int],
        pose_dim: int = 7,
        lr_backbone: float = 1e-4,
        lr_head: float = 3e-3,
        weight_decay: float = 1e-2,
        encoder_unfreeze_epoch: int = 0,
        num_hyp: int = 8,                            # ★ NEW  (K)
    ):
        super().__init__()
        self.save_hyperparameters(ignore=["head_hidden_dims"])

        self.num_hyp = num_hyp                      # ★ NEW
        self.lr_backbone = lr_backbone
        self.lr_head     = lr_head
        self.weight_decay = weight_decay
        self.encoder_unfreeze_epoch = encoder_unfreeze_epoch

        # ---------------- tokenizer --------------------------
        self.tokenizer = PointcloudTokenizer(
            num_groups   = tokenizer_groups,
            group_size   = tokenizer_group_size,
            group_radius = tokenizer_radius,
            token_dim    = encoder_dim,
        )

        # -------------- positional encoding ------------------
        self.positional_encoding = nn.Sequential(
            nn.Linear(3, 128),
            nn.GELU(),
            nn.Linear(128, encoder_dim),
        )
        self.pe_scale = nn.Parameter(torch.tensor(0.3))  # learnable

        # ---------------- transformer backbone ---------------
        dpr = torch.linspace(0, encoder_drop_path_rate, encoder_depth).tolist()
        self.encoder = TransformerEncoder(
            embed_dim       = encoder_dim,
            depth           = encoder_depth,
            num_heads       = encoder_heads,
            mlp_ratio       = encoder_mlp_ratio,
            qkv_bias        = True,
            drop_rate       = encoder_dropout,
            attn_drop_rate  = encoder_attn_dropout,
            drop_path_rate  = dpr,
            add_pos_at_every_layer = True,
        )

        # ------------------- pooling -------------------------
        self.pool = get_pooling(
            pooling_type, dim=encoder_dim,
            num_heads=pooling_heads,
            dropout=pooling_dropout,
        )

        # ------------------- head --------------------------
        in_dim = encoder_dim + pose_dim
        dims   = [in_dim] + head_hidden_dims + [12 * num_hyp]   # ★ CHANGED
        mlp: list[nn.Module] = []
        for i in range(len(dims) - 2):
            mlp.extend([nn.Linear(dims[i], dims[i + 1]), nn.ReLU()])
        mlp.append(nn.Linear(dims[-2], dims[-1]))
        self.head = nn.Sequential(*mlp)

    # ------------------------------------------------ forward
    @torch.cuda.amp.autocast(enabled=True)
    def forward(self, points: torch.Tensor, pose_vec: torch.Tensor) -> torch.Tensor:
<<<<<<< HEAD
        """
        points   : (B, N, 3)
        pose_vec : (B, 7)
        returns  : (B, 12) predicted joint angles
        """

        """
        Tokenizer + pos. enc. experiment
        # comment out encoder instance creation in init, and its params in the optimizer

        tokens, centers = self.tokenizer(points)          # (B,L,D), (B,L,3)
        pos = self.positional_encoding(centers)           # (B,L,D)

        obj_emb = self.pool(tokens+pos)                    # (B,D)
        fused = torch.cat([obj_emb, pose_vec], dim=-1)     # (B,D+7)
        return self.head(fused)  
        

        Tokenizer + sequencer + pos. enc. experiment
        # create self.point_sequencer = PointSequencer(method="morton") in init
        # comment out encoder instance creation in init, and its params in the optimizer

        tokens, centers = self.tokenizer(points)          # (B,L,D), (B,L,3)
        tokens, centers = self.point_sequencer.reorder(tokens, centers) # (B,L,D), (B,L,3)
        pos = self.positional_encoding(centers)           # (B,L,D)

        obj_emb = self.pool(tokens+pos)                    # (B,D)
        fused = torch.cat([obj_emb, pose_vec], dim=-1)     # (B,D+7)
        return self.head(fused)  
        

        Averaged transformer layers experiment

        tokens, centers = self.tokenizer(points)          # (B,L,D), (B,L,3)
        pos = self.positional_encoding(centers)           # (B,L,D)

        output = self.encoder(
            tokens, pos, return_hidden_states=True
        )
        hidden_states = [F.layer_norm((output.hidden_states[i]), output.hidden_states[i].shape[-1:]) for i in [3,7,11]]  # type: ignore [(B, T, C)]
        feats = torch.stack(hidden_states, dim=0).mean(0)  # (B, T, C)

        obj_emb = self.pool(feats)                        # (B,D)
        fused = torch.cat([obj_emb, pose_vec], dim=-1)     # (B,D+7)
        return self.head(fused)                           # (B,12)
        """

        tokens, centers = self.tokenizer(points)          # (B,L,D), (B,L,3)
        pos = self.positional_encoding(centers)           # (B,L,D)
        feats = self.encoder(tokens, pos).last_hidden_state
        obj_emb = self.pool(feats)                        # (B,D)
        fused = torch.cat([obj_emb, pose_vec], dim=-1)     # (B,D+7)
        return self.head(fused)                           # (B,12)
    
=======
        tokens, centers = self.tokenizer(points)
        pos   = self.positional_encoding(centers) * self.pe_scale
        feats = self.encoder(tokens, pos).last_hidden_state
        obj_emb = self.pool(feats)
        fused   = torch.cat([obj_emb, pose_vec], dim=-1)
        pred    = self.head(fused)                       # (B, 12*K)
        return pred.view(-1, self.num_hyp, 12)           # ★ CHANGED -> (B,K,12)
>>>>>>> 1aea10a7

    # ------------------------------------------- train / val
    def _step(self, batch, stage: str):
        pred  = self(batch["points"], batch["pose"])     # (B,K,12)
        gt    = batch["joints"].unsqueeze(1)             # (B,1,12)

        per_h = (pred - gt).pow(2).mean(-1)              # (B,K)
        loss  = per_h.min(-1).values.mean()              # ★ NEW Min-of-K

        self.log(f"{stage}_loss", loss, prog_bar=True, batch_size=gt.size(0))
        return loss

    def training_step(self, batch, _): return self._step(batch, "train")
    def validation_step(self, batch, _): self._step(batch, "val")

    # ----------------------------------------------- optimiser
    def configure_optimizers(self):
        backbone_params = (
            list(self.tokenizer.parameters()) +
            list(self.positional_encoding.parameters()) +
            list(self.encoder.parameters())
        )
        head_params = list(self.pool.parameters()) + list(self.head.parameters())

        optimizer = torch.optim.AdamW(
            [
                {"params": backbone_params, "lr": self.hparams.lr_backbone},
                {"params": head_params,     "lr": self.hparams.lr_head},
            ],
            weight_decay=self.hparams.weight_decay,
        )

        # simple cosine schedule with warm-up via LambdaLR
        def lr_lambda(step):
            warmup_steps = 10 * self.trainer.num_training_batches
            if step < warmup_steps:
                return float(step) / float(max(1, warmup_steps))
            # after warmup, cosine decay
            progress = (step - warmup_steps) / float(
                max(1, self.trainer.max_steps - warmup_steps)
            )
            return 0.5 * (1.0 + math.cos(math.pi * progress))

        scheduler = torch.optim.lr_scheduler.LambdaLR(optimizer, lr_lambda)
        return {"optimizer": optimizer, "lr_scheduler": {"scheduler": scheduler, "interval": "step"}}
    
    
    # ---------- DEBUG SECTION ----------
    def on_after_backward(self) -> None:
        """Runs every time Lightning has done loss.backward()."""
        if self.global_step > 0:                      # only once
            return

        bb_nonzero, bb_total = 0, 0
        for p in self.encoder.parameters():
            if p.requires_grad:
                bb_total += 1
                if p.grad is not None and p.grad.abs().sum() > 0:
                    bb_nonzero += 1
        self.print(f"[GRAD-CHK] encoder tensors with grad: {bb_nonzero}/{bb_total}")

    def on_train_batch_end(self, *_):
        """Verify at least one encoder weight changed after opt.step()."""
        if self.global_step == 0:
            # cache a copy of weights after first backward
            self._enc_before = [
                p.detach().clone() for p in self.encoder.parameters()
                if p.requires_grad
            ]
        elif self.global_step == 1 and hasattr(self, "_enc_before"):
            delta = sum(
                (after - before).abs().sum().item()
                for before, after in zip(self._enc_before, self.encoder.parameters())
                if after.requires_grad
            )
            self.print(f"[WEIGHT-CHK] Σ|Δw_encoder| after 1 step = {delta:.3e}")
            del self._enc_before            # keep RAM clean
    # ---------- END DEBUG ----------


    # ------------------------------------------- unfreeze hook
    def on_train_start(self) -> None:
        if self.hparams.encoder_unfreeze_epoch > 0:
            for m in (self.tokenizer, self.positional_encoding, self.encoder):
                m.requires_grad_(False)

    def on_train_epoch_start(self) -> None:
        if self.current_epoch == self.hparams.encoder_unfreeze_epoch:
            self.print(">> Unfreezing backbone")
            for m in (self.tokenizer, self.positional_encoding, self.encoder):
                m.requires_grad_(True)
<|MERGE_RESOLUTION|>--- conflicted
+++ resolved
@@ -110,62 +110,6 @@
     # ------------------------------------------------ forward
     @torch.cuda.amp.autocast(enabled=True)
     def forward(self, points: torch.Tensor, pose_vec: torch.Tensor) -> torch.Tensor:
-<<<<<<< HEAD
-        """
-        points   : (B, N, 3)
-        pose_vec : (B, 7)
-        returns  : (B, 12) predicted joint angles
-        """
-
-        """
-        Tokenizer + pos. enc. experiment
-        # comment out encoder instance creation in init, and its params in the optimizer
-
-        tokens, centers = self.tokenizer(points)          # (B,L,D), (B,L,3)
-        pos = self.positional_encoding(centers)           # (B,L,D)
-
-        obj_emb = self.pool(tokens+pos)                    # (B,D)
-        fused = torch.cat([obj_emb, pose_vec], dim=-1)     # (B,D+7)
-        return self.head(fused)  
-        
-
-        Tokenizer + sequencer + pos. enc. experiment
-        # create self.point_sequencer = PointSequencer(method="morton") in init
-        # comment out encoder instance creation in init, and its params in the optimizer
-
-        tokens, centers = self.tokenizer(points)          # (B,L,D), (B,L,3)
-        tokens, centers = self.point_sequencer.reorder(tokens, centers) # (B,L,D), (B,L,3)
-        pos = self.positional_encoding(centers)           # (B,L,D)
-
-        obj_emb = self.pool(tokens+pos)                    # (B,D)
-        fused = torch.cat([obj_emb, pose_vec], dim=-1)     # (B,D+7)
-        return self.head(fused)  
-        
-
-        Averaged transformer layers experiment
-
-        tokens, centers = self.tokenizer(points)          # (B,L,D), (B,L,3)
-        pos = self.positional_encoding(centers)           # (B,L,D)
-
-        output = self.encoder(
-            tokens, pos, return_hidden_states=True
-        )
-        hidden_states = [F.layer_norm((output.hidden_states[i]), output.hidden_states[i].shape[-1:]) for i in [3,7,11]]  # type: ignore [(B, T, C)]
-        feats = torch.stack(hidden_states, dim=0).mean(0)  # (B, T, C)
-
-        obj_emb = self.pool(feats)                        # (B,D)
-        fused = torch.cat([obj_emb, pose_vec], dim=-1)     # (B,D+7)
-        return self.head(fused)                           # (B,12)
-        """
-
-        tokens, centers = self.tokenizer(points)          # (B,L,D), (B,L,3)
-        pos = self.positional_encoding(centers)           # (B,L,D)
-        feats = self.encoder(tokens, pos).last_hidden_state
-        obj_emb = self.pool(feats)                        # (B,D)
-        fused = torch.cat([obj_emb, pose_vec], dim=-1)     # (B,D+7)
-        return self.head(fused)                           # (B,12)
-    
-=======
         tokens, centers = self.tokenizer(points)
         pos   = self.positional_encoding(centers) * self.pe_scale
         feats = self.encoder(tokens, pos).last_hidden_state
@@ -173,7 +117,6 @@
         fused   = torch.cat([obj_emb, pose_vec], dim=-1)
         pred    = self.head(fused)                       # (B, 12*K)
         return pred.view(-1, self.num_hyp, 12)           # ★ CHANGED -> (B,K,12)
->>>>>>> 1aea10a7
 
     # ------------------------------------------- train / val
     def _step(self, batch, stage: str):
